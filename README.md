--- conflicted
+++ resolved
@@ -334,19 +334,11 @@
 bash run/lxmert_pretrain.bash 0,1,2,3 --multiGPU --tiny
 ```
 
-<<<<<<< HEAD
 - Run on the whole [MS COCO](http://cocodataset.org) and [Visual Genome](https://visualgenome.org/) related datasets (i.e., [VQA](https://visualqa.org/), [GQA](https://cs.stanford.edu/people/dorarad/gqa/index.html), [COCO caption](http://cocodataset.org/#captions-2015), [VG Caption](https://visualgenome.org/), [VG QA](https://github.com/yukezhu/visual7w-toolkit)). 
 Here, we take a simple one-step pre-training strategy (12 epochs with all pre-training tasks) rather than the two-steps strategy in our paper (10 epochs without image QA and 10 epochs with image QA).
 We re-run the pre-training with this one-step setup and did not find much difference between these two strategies. 
 The pre-training finishes in **7 days** on **4 GPUs**.  By the way, I hope that [my experience](../../blob/master/experience_in_pretraining.md) in this project would help anyone with limited computational resources.
-```
-=======
-- Run on the whole [MS COCO](http://cocodataset.org) + [Visual Genome](https://visualgenome.org/) related datasets (i.e., [VQA](https://visualqa.org/), [GQA](https://cs.stanford.edu/people/dorarad/gqa/index.html), [COCO caption](http://cocodataset.org/#captions-2015), [VG Caption](https://visualgenome.org/), [VG QA](https://github.com/yukezhu/visual7w-toolkit)). 
-Here, we take a simple one-step pre-training strategy rather than the two-steps strategy (10 epochs without image QA and 10 epochs with image QA) described in our paper.
-We re-run the pre-training with current setup (12 epochs with all pre-training tasks) and did not find much difference between these two strategies. 
-The pre-training finishes in **7 days** on **4 GPUs**.  By the way, I hope that [my experience](../../blob/master/experience_in_pretraining.md) in this project would help researchers with limited computational resources.
-```bash
->>>>>>> 7b37896c
+```bash
 bash run/lxmert_pretrain.bash 0,1,2,3 --multiGPU
 ```
 **I have tested this script before releasing. However, in case I missed anything, please fine-tune with the weights saved in `pretrain/lxmert` when the pre-training goes (I saved the weights in `EpochXX_LXRT.pth` at the end of each epoch).  If the results do not keep growing, it means that the pre-training fails and please let me know!  **
